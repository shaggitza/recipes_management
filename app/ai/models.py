"""Simplified langfun models for structured recipe data extraction."""

from typing import List, Optional, Literal
import pyglove as pg


class Ingredient(pg.Object):
    """Recipe ingredient with standardized structure."""

    name: str
    amount: str | None = None
    unit: Optional[str] = None


class ExtractedImage(pg.Object):
    """Extracted image with metadata."""

    url: str = ""
    alt_text: Optional[str] = None
    title: Optional[str] = None
    relevance_score: Optional[float] = None
    is_primary: bool = False
    # Alternative field names for backward compatibility  
    src: Optional[str] = None
    alt: Optional[str] = None
    width: Optional[int] = None
    height: Optional[int] = None


class ScrapedData(pg.Object):
    """Scraped web page data for recipe extraction."""

    url: str
    html_content: str
    title: Optional[str] = None
    status_code: int = 200
    images: List[ExtractedImage] = []
    metadata: Optional[dict] = None
    structured_data: List[dict] = []


class RecipeExtraction(pg.Object):
    """Simplified recipe extraction model using pyglove."""

    title: str
    description: Optional[str] = None
    ingredients: List[Ingredient] = []
    instructions: List[str] = []
    prep_time: Optional[int] = None
    cook_time: Optional[int] = None
    servings: Optional[int] = None
    difficulty: Optional[str] = None
    tags: List[str] = []
    meal_times: List[
        Literal["breakfast", "lunch", "dinner", "snack", "brunch", "dessert"]
    ] = []
    images: List[ExtractedImage] = []
    source_url: Optional[str] = None
<<<<<<< HEAD
    extraction_method: Optional[str] = None
    cuisine: Optional[str] = None
=======


# Alias for compatibility with tests
ExtractedRecipe = RecipeExtraction
>>>>>>> 6a6ab995
<|MERGE_RESOLUTION|>--- conflicted
+++ resolved
@@ -2,6 +2,20 @@
 
 from typing import List, Optional, Literal
 import pyglove as pg
+
+# Import MealTime enum from recipe models
+try:
+    from app.models.recipe import MealTime
+except ImportError:
+    # Fallback for tests or when running standalone
+    from enum import Enum
+    class MealTime(str, Enum):
+        BREAKFAST = "breakfast"
+        LUNCH = "lunch" 
+        DINNER = "dinner"
+        SNACK = "snack"
+        BRUNCH = "brunch"
+        DESSERT = "dessert"
 
 
 class Ingredient(pg.Object):
@@ -51,17 +65,12 @@
     servings: Optional[int] = None
     difficulty: Optional[str] = None
     tags: List[str] = []
-    meal_times: List[
-        Literal["breakfast", "lunch", "dinner", "snack", "brunch", "dessert"]
-    ] = []
+    meal_times: List[MealTime] = []
     images: List[ExtractedImage] = []
     source_url: Optional[str] = None
-<<<<<<< HEAD
     extraction_method: Optional[str] = None
     cuisine: Optional[str] = None
-=======
 
 
 # Alias for compatibility with tests
-ExtractedRecipe = RecipeExtraction
->>>>>>> 6a6ab995
+ExtractedRecipe = RecipeExtraction