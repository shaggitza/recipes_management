/* Reset and base styles */
* {
    margin: 0;
    padding: 0;
    box-sizing: border-box;
}

body {
    font-family: -apple-system, BlinkMacSystemFont, 'Segoe UI', Roboto, Oxygen, Ubuntu, Cantarell, sans-serif;
    line-height: 1.6;
    color: #333;
    background-color: #f8f9fa;
    /* Mobile optimizations */
    -webkit-font-smoothing: antialiased;
    -moz-osx-font-smoothing: grayscale;
    touch-action: manipulation;
}

.container {
    max-width: 1200px;
    margin: 0 auto;
    padding: 20px;
}

/* Header */
.header {
    text-align: center;
    margin-bottom: 2rem;
    padding: 2rem 0;
    background: linear-gradient(135deg, #667eea 0%, #764ba2 100%);
    color: white;
    border-radius: 10px;
    box-shadow: 0 4px 6px rgba(0, 0, 0, 0.1);
}

.header h1 {
    font-size: 2.5rem;
    margin-bottom: 0.5rem;
    font-weight: 700;
}

.header p {
    font-size: 1.1rem;
    opacity: 0.9;
}

/* Navigation */
.nav {
    display: flex;
    flex-wrap: wrap;
    gap: 1rem;
    margin-bottom: 2rem;
    padding: 1rem;
    background: white;
    border-radius: 10px;
    box-shadow: 0 2px 4px rgba(0, 0, 0, 0.1);
    align-items: center;
}

.search-container {
    display: flex;
    flex: 1;
    min-width: 250px;
}

.search-input {
    flex: 1;
    padding: 10px 15px;
    border: 2px solid #e9ecef;
    border-radius: 5px 0 0 5px;
    font-size: 1rem;
    outline: none;
    transition: border-color 0.3s;
}

.search-input:focus {
    border-color: #667eea;
}

.filter-container {
    display: flex;
    gap: 0.5rem;
}

.filter-toggle {
    display: none;
}

.filter-content {
    display: flex;
    gap: 0.5rem;
}

.filter-select {
    padding: 10px 15px;
    border: 2px solid #e9ecef;
    border-radius: 5px;
    font-size: 1rem;
    outline: none;
    background: white;
    cursor: pointer;
    transition: border-color 0.3s;
}

.filter-select:focus {
    border-color: #667eea;
}

/* Buttons */
.btn {
    padding: 10px 20px;
    border: none;
    border-radius: 5px;
    font-size: 1rem;
    cursor: pointer;
    transition: all 0.3s;
    display: inline-flex;
    align-items: center;
    gap: 0.5rem;
    text-decoration: none;
    font-weight: 500;
}

.btn-primary {
    background: #667eea;
    color: white;
}

.btn-primary:hover {
    background: #5a6fd8;
    transform: translateY(-1px);
}

.btn-secondary {
    background: #6c757d;
    color: white;
}

.btn-secondary:hover {
    background: #5a6268;
    transform: translateY(-1px);
}

.btn-danger {
    background: #dc3545;
    color: white;
}

.btn-danger:hover {
    background: #c82333;
    transform: translateY(-1px);
}

.btn-success {
    background: #28a745;
    color: white;
}

.btn-success:hover {
    background: #218838;
    transform: translateY(-1px);
}

.btn:active {
    transform: translateY(0);
}

/* Recipes Grid */
.recipes-grid {
    display: grid;
    grid-template-columns: repeat(auto-fill, minmax(300px, 1fr));
    gap: 1.5rem;
    margin-bottom: 2rem;
}

/* Advanced Mobile Enhancements */
.recipe-card {
    background: white;
    border-radius: 10px;
    box-shadow: 0 2px 8px rgba(0, 0, 0, 0.1);
    overflow: hidden;
    transition: transform 0.3s, box-shadow 0.3s;
    cursor: pointer;
    /* Enhanced mobile touch feedback */
    -webkit-tap-highlight-color: rgba(102, 126, 234, 0.2);
    user-select: none;
}

.recipe-card:hover {
    transform: translateY(-2px);
    box-shadow: 0 4px 12px rgba(0, 0, 0, 0.15);
}

/* Mobile touch feedback */
@media (max-width: 768px) {
    .recipe-card:active {
        transform: scale(0.98) translateY(-1px);
        box-shadow: 0 1px 6px rgba(0, 0, 0, 0.15);
        background: #f8f9fa;
    }
    
    /* Enhanced button touch feedback */
    .btn:active {
        transform: scale(0.95);
        transition: transform 0.1s;
    }
    
    /* Input focus improvements for mobile */
    .form-group input:focus,
    .form-group textarea:focus,
    .form-group select:focus,
    .search-input:focus,
    .filter-select:focus {
        border-color: #667eea;
        box-shadow: 0 0 0 3px rgba(102, 126, 234, 0.1);
        transform: scale(1.02);
        transition: all 0.2s;
    }
    
    /* Better checkbox/radio touch targets */
    .meal-time-option:active {
        transform: scale(0.98);
        background: #e3f2fd;
    }
    
    /* Improve scrolling */
    .modal-content {
        -webkit-overflow-scrolling: touch;
        overscroll-behavior: contain;
    }
    
    /* Add subtle animation for loading states */
    .loading-spinner {
        animation: pulse 2s infinite;
    }
}

@keyframes pulse {
    0% { opacity: 1; }
    50% { opacity: 0.5; }
    100% { opacity: 1; }
}

/* Pull-to-refresh simulation */
.pull-to-refresh {
    padding-top: 60px;
    margin-top: -60px;
    transition: margin-top 0.3s;
}

.pull-to-refresh.pulling {
    margin-top: 0;
}

.pull-indicator {
    position: absolute;
    top: 20px;
    left: 50%;
    transform: translateX(-50%);
    color: #667eea;
    font-size: 14px;
    opacity: 0;
    transition: opacity 0.3s;
}

.pull-indicator.visible {
    opacity: 1;
}

.recipe-card-header {
    padding: 1.5rem;
    background: linear-gradient(135deg, #f8f9fa 0%, #e9ecef 100%);
}

.recipe-card-title {
    font-size: 1.3rem;
    font-weight: 600;
    margin-bottom: 0.5rem;
    color: #333;
}

.recipe-card-description {
    color: #666;
    font-size: 0.9rem;
    line-height: 1.4;
}

.recipe-card-body {
    padding: 1.5rem;
}

.recipe-meta {
    display: flex;
    flex-wrap: wrap;
    gap: 1rem;
    margin-bottom: 1rem;
    font-size: 0.9rem;
    color: #666;
}

.recipe-meta-item {
    display: flex;
    align-items: center;
    gap: 0.3rem;
}

.recipe-tags {
    display: flex;
    flex-wrap: wrap;
    gap: 0.5rem;
}

.tag {
    background: #e9ecef;
    color: #495057;
    padding: 0.2rem 0.5rem;
    border-radius: 15px;
    font-size: 0.8rem;
    font-weight: 500;
}

.meal-time-tag {
    background: #d4edda;
    color: #155724;
    border: 1px solid #c3e6cb;
}

.recipe-source {
    margin-top: 1rem;
    padding-top: 1rem;
    border-top: 1px solid #e9ecef;
    font-size: 0.8rem;
    color: #666;
}

.source-link {
    color: #667eea;
    text-decoration: none;
}

.source-link:hover {
    text-decoration: underline;
}

/* Modal */
.modal {
    display: none;
    position: fixed;
    z-index: 1000;
    left: 0;
    top: 0;
    width: 100%;
    height: 100%;
    background-color: rgba(0, 0, 0, 0.5);
    animation: fadeIn 0.3s;
}

.modal-content {
    background-color: white;
    margin: 2% auto;
    padding: 0;
    border-radius: 10px;
    width: 90%;
    max-width: 700px;
    max-height: 90vh;
    overflow-y: auto;
    box-shadow: 0 10px 30px rgba(0, 0, 0, 0.3);
    animation: slideIn 0.3s;
}

.modal-header {
    display: flex;
    justify-content: space-between;
    align-items: center;
    padding: 1.5rem;
    background: #f8f9fa;
    border-bottom: 1px solid #e9ecef;
    border-radius: 10px 10px 0 0;
}

.modal-header h2 {
    margin: 0;
    font-size: 1.5rem;
    color: #333;
}

.detail-actions {
    display: flex;
    gap: 0.5rem;
    align-items: center;
}

.close {
    background: none;
    border: none;
    font-size: 1.5rem;
    cursor: pointer;
    color: #666;
    padding: 0;
    width: 30px;
    height: 30px;
    display: flex;
    align-items: center;
    justify-content: center;
    border-radius: 50%;
    transition: all 0.3s;
}

.close:hover {
    background: #e9ecef;
    color: #333;
}

/* Form */
.recipe-form {
    padding: 1.5rem;
}

.form-group {
    margin-bottom: 1.5rem;
}

.form-group label {
    display: block;
    margin-bottom: 0.5rem;
    font-weight: 500;
    color: #333;
}

.form-group input,
.form-group textarea,
.form-group select {
    width: 100%;
    padding: 10px 15px;
    border: 2px solid #e9ecef;
    border-radius: 5px;
    font-size: 1rem;
    outline: none;
    transition: border-color 0.3s;
}

.form-group input:focus,
.form-group textarea:focus,
.form-group select:focus {
    border-color: #667eea;
}

.form-row {
    display: grid;
    grid-template-columns: repeat(auto-fit, minmax(150px, 1fr));
    gap: 1rem;
}

.ingredient-row,
.instruction-row {
    display: flex;
    gap: 0.5rem;
    margin-bottom: 0.5rem;
    align-items: flex-start;
}

.ingredient-row input,
.instruction-row textarea {
    flex: 1;
}

.ingredient-name {
    flex: 2;
}

.ingredient-amount,
.ingredient-unit {
    flex: 1;
}

.instruction-text {
    resize: vertical;
    min-height: 60px;
}

.remove-ingredient,
.remove-instruction {
    flex-shrink: 0;
    width: 40px;
    height: 40px;
    padding: 0;
    display: flex;
    align-items: center;
    justify-content: center;
}

.form-actions {
    display: flex;
    gap: 1rem;
    justify-content: flex-end;
    margin-top: 2rem;
    padding-top: 1rem;
    border-top: 1px solid #e9ecef;
}

/* Meal Time Checkboxes */
.meal-times-grid {
    display: grid;
    grid-template-columns: repeat(auto-fit, minmax(150px, 1fr));
    gap: 1rem;
    margin-top: 1rem;
}

.meal-time-option {
    display: flex;
    align-items: center;
    padding: 0.75rem;
    border: 2px solid #e9ecef;
    border-radius: 8px;
    background: #f8f9fa;
    cursor: pointer;
    transition: all 0.2s ease;
}

.meal-time-option:hover {
    border-color: #667eea;
    background: #f0f4ff;
}

.meal-time-option.selected {
    border-color: #667eea;
    background: #667eea;
    color: white;
}

.meal-time-checkbox {
    margin-right: 0.5rem;
}

/* Clear Filters Button */
#clearFiltersBtn {
    background: #dc3545;
    color: white;
    border: none;
    padding: 8px 16px;
    border-radius: 4px;
    cursor: pointer;
    font-size: 0.9rem;
    transition: background-color 0.2s;
}

#clearFiltersBtn:hover {
    background: #c82333;
}

/* Recipe Detail */
.recipe-detail {
    padding: 1.5rem;
}

.detail-meta {
    display: grid;
    grid-template-columns: repeat(auto-fit, minmax(120px, 1fr));
    gap: 1rem;
    margin-bottom: 2rem;
    padding: 1rem;
    background: #f8f9fa;
    border-radius: 5px;
}

.detail-meta-item {
    text-align: center;
}

.detail-meta-value {
    font-size: 1.2rem;
    font-weight: 600;
    color: #667eea;
    display: block;
}

.detail-meta-label {
    font-size: 0.9rem;
    color: #666;
    margin-top: 0.2rem;
}

.detail-section {
    margin-bottom: 2rem;
}

.detail-section h3 {
    font-size: 1.2rem;
    margin-bottom: 1rem;
    color: #333;
    border-bottom: 2px solid #667eea;
    padding-bottom: 0.5rem;
}

.ingredients-list {
    list-style: none;
}

.ingredients-list li {
    padding: 0.5rem 0;
    border-bottom: 1px solid #f0f0f0;
    display: flex;
    justify-content: space-between;
}

.ingredient-name {
    font-weight: 500;
}

.ingredient-amount {
    color: #666;
}

.instructions-list {
    list-style: none;
    counter-reset: step-counter;
}

.instructions-list li {
    counter-increment: step-counter;
    margin-bottom: 1rem;
    padding: 1rem;
    background: #f8f9fa;
    border-radius: 5px;
    position: relative;
    padding-left: 3rem;
}

.instructions-list li::before {
    content: counter(step-counter);
    position: absolute;
    left: 1rem;
    top: 1rem;
    background: #667eea;
    color: white;
    width: 24px;
    height: 24px;
    border-radius: 50%;
    display: flex;
    align-items: center;
    justify-content: center;
    font-size: 0.8rem;
    font-weight: 600;
}

.detail-tags {
    display: flex;
    flex-wrap: wrap;
    gap: 0.5rem;
}

/* Loading and Empty States */
.loading-spinner {
    text-align: center;
    padding: 3rem;
    font-size: 1.2rem;
    color: #666;
}

.loading-spinner i {
    font-size: 2rem;
    margin-bottom: 1rem;
    display: block;
}

.no-results {
    text-align: center;
    padding: 3rem;
    color: #666;
}

.no-results i {
    font-size: 3rem;
    margin-bottom: 1rem;
    color: #ccc;
}

/* Animations */
@keyframes fadeIn {
    from { opacity: 0; }
    to { opacity: 1; }
}

@keyframes slideIn {
    from { 
        opacity: 0;
        transform: translateY(-50px);
    }
    to { 
        opacity: 1;
        transform: translateY(0);
    }
}

/* Mobile-First Responsive Design */
@media (max-width: 768px) {
    /* Global mobile optimizations */
    body {
        -webkit-overflow-scrolling: touch;
        -webkit-tap-highlight-color: rgba(0, 0, 0, 0.1);
    }
    
    .container {
        padding: 8px;
        max-width: 100%;
    }
    
    /* Mobile-optimized header */
    .header {
        margin-bottom: 1rem;
        padding: 1.5rem 1rem;
        border-radius: 8px;
    }
    
    .header h1 {
        font-size: 1.75rem;
        margin-bottom: 0.25rem;
    }
    
    .header p {
        font-size: 1rem;
    }
    
    /* Mobile navigation - app-like design */
    .nav {
        flex-direction: column;
        align-items: stretch;
        gap: 0.75rem;
        padding: 1rem;
        border-radius: 8px;
        margin-bottom: 1rem;
    }
    
    /* Mobile-optimized buttons with larger touch targets */
    .btn {
        min-height: 44px;
        padding: 12px 20px;
        font-size: 1rem;
        border-radius: 8px;
        font-weight: 600;
    }
    
    #addRecipeBtn {
        width: 100%;
        background: linear-gradient(135deg, #667eea 0%, #764ba2 100%);
        margin-bottom: 0.5rem;
    }
    
    /* Mobile search container */
    .search-container {
        min-width: auto;
        width: 100%;
        margin-bottom: 0.5rem;
    }
    
    .search-input {
        min-height: 44px;
        font-size: 16px; /* Prevents zoom on iOS */
        border-radius: 8px 0 0 8px;
        padding: 12px 16px;
    }
    
    .btn-secondary {
        border-radius: 0 8px 8px 0;
        min-height: 44px;
        min-width: 50px;
    }
    
/* Mobile filters - collapsible design */
@media (max-width: 768px) {
    .filter-container {
        display: block;
        width: 100%;
        position: relative;
    }
    
    .filter-toggle {
        display: block !important;
        width: 100%;
        background: #f8f9fa;
        border: 2px solid #e9ecef;
        border-radius: 8px;
        padding: 12px 16px;
        font-size: 1rem;
        color: #667eea;
        cursor: pointer;
        text-align: center;
        margin-bottom: 0.5rem;
        transition: all 0.3s;
    }
    
    .filter-toggle:hover,
    .filter-toggle.active {
        background: #667eea;
        color: white;
        border-color: #667eea;
    }
    
    .filter-content {
        display: none !important;
        grid-template-columns: 1fr 1fr;
        gap: 0.5rem;
        margin-bottom: 1rem;
    }
    
    .filter-content.expanded {
        display: grid !important;
        animation: slideDown 0.3s ease-out;
    }
    
    @keyframes slideDown {
        from {
            opacity: 0;
            transform: translateY(-10px);
        }
        to {
            opacity: 1;
            transform: translateY(0);
        }
    }
    
    .filter-select {
        min-height: 44px;
        font-size: 16px; /* Prevents zoom on iOS */
        border-radius: 8px;
        padding: 12px 16px;
        background-color: white;
        border: 2px solid #e9ecef;
    }
    
    #clearFiltersBtn {
        grid-column: 1 / -1;
        min-height: 44px;
        border-radius: 8px;
        margin-top: 0.5rem;
    }
}
    
    .filter-select {
        min-height: 44px;
        font-size: 16px; /* Prevents zoom on iOS */
        border-radius: 8px;
        padding: 12px 16px;
        background-color: white;
        border: 2px solid #e9ecef;
    }
    
    #clearFiltersBtn {
        grid-column: 1 / -1;
        min-height: 44px;
        border-radius: 8px;
        margin-top: 0.5rem;
    }
    
    /* Mobile-optimized recipe grid */
    .recipes-grid {
        grid-template-columns: 1fr;
        gap: 1rem;
        margin-bottom: 1rem;
    }
    
    .recipe-card {
        border-radius: 12px;
        box-shadow: 0 2px 12px rgba(0, 0, 0, 0.1);
        transition: transform 0.2s, box-shadow 0.2s;
    }
    
    .recipe-card:active {
        transform: scale(0.98);
        box-shadow: 0 1px 6px rgba(0, 0, 0, 0.15);
    }
    
    .recipe-card-header {
        padding: 1.25rem;
    }
    
    .recipe-card-title {
        font-size: 1.25rem;
        line-height: 1.3;
    }
    
    .recipe-card-body {
        padding: 1.25rem;
        padding-top: 0;
    }
    
    .recipe-meta {
        gap: 0.75rem;
        margin-bottom: 1rem;
    }
    
    .recipe-meta-item {
        font-size: 0.875rem;
    }
    
    /* Mobile form optimizations */
    .form-row {
        grid-template-columns: 1fr;
        gap: 1rem;
    }
    
    .form-group input,
    .form-group textarea,
    .form-group select {
        min-height: 44px;
        font-size: 16px; /* Prevents zoom on iOS */
        border-radius: 8px;
        padding: 12px 16px;
    }
    
    .form-group textarea {
        min-height: 80px;
    }
    
    /* Mobile ingredient/instruction rows */
    .ingredient-row,
    .instruction-row {
        flex-direction: column;
        gap: 0.5rem;
        margin-bottom: 1rem;
        padding: 1rem;
        background: #f8f9fa;
        border-radius: 8px;
    }
    
    .ingredient-row input,
    .instruction-row textarea {
        width: 100%;
        min-height: 44px;
        font-size: 16px;
    }
    
    .remove-ingredient,
    .remove-instruction {
        align-self: flex-end;
        width: auto;
        height: auto;
        padding: 8px 16px;
        min-height: 36px;
        border-radius: 6px;
    }
    
    /* Mobile form actions */
    .form-actions {
        flex-direction: column;
        gap: 0.75rem;
        margin-top: 1.5rem;
    }
    
    .form-actions .btn {
        width: 100%;
    }
    
    /* Mobile modal optimizations */
    .modal-content {
        width: 100%;
        height: 100vh;
        max-height: 100vh;
        margin: 0;
        border-radius: 0;
        overflow-y: auto;
    }
    
    .modal-header {
        padding: 1rem;
        position: sticky;
        top: 0;
        background: #f8f9fa;
        z-index: 100;
        border-bottom: 1px solid #e9ecef;
    }
    
    .modal-header h2 {
        font-size: 1.25rem;
    }
    
    .recipe-form {
        padding: 1rem;
        padding-bottom: 2rem;
    }
    
    .detail-actions {
        flex-direction: row;
        gap: 0.5rem;
        flex-wrap: wrap;
    }
    
    .detail-actions .btn {
        flex: 1;
        min-width: 80px;
    }
    
    .close {
        width: 36px;
        height: 36px;
        border-radius: 50%;
        font-size: 1.25rem;
    }
    
    /* Mobile meal time grid */
    .meal-times-grid {
        grid-template-columns: repeat(2, 1fr);
        gap: 0.75rem;
    }
    
    .meal-time-option {
        min-height: 44px;
        padding: 0.75rem;
        border-radius: 8px;
        justify-content: center;
    }
    
    /* Mobile detail view optimizations */
    .detail-meta {
        grid-template-columns: repeat(2, 1fr);
        gap: 1rem;
        padding: 1rem;
        border-radius: 8px;
    }
    
    .detail-section {
        margin-bottom: 1.5rem;
    }
    
    .detail-section h3 {
        font-size: 1.125rem;
        margin-bottom: 0.75rem;
        padding-bottom: 0.5rem;
    }
    
    .ingredients-list li,
    .instructions-list li {
        padding: 0.75rem;
        margin-bottom: 0.5rem;
        border-radius: 8px;
    }
    
    .instructions-list li {
        padding-left: 3rem;
    }
    
    /* Mobile image handling */
    .recipe-image-gallery {
        gap: 0.75rem;
    }
    
    .recipe-image-item {
        width: 100%;
        height: 200px;
        border-radius: 8px;
    }
    
    .image-preview-container {
        gap: 0.75rem;
    }
    
    .image-preview {
        width: 80px;
        height: 80px;
        border-radius: 8px;
    }
    
    /* Mobile loading and empty states */
    .loading-spinner,
    .no-results {
        padding: 2rem 1rem;
    }
    
    .no-results i {
        font-size: 2.5rem;
    }
}

/* Extra small devices (landscape phones, less than 576px) */
@media (max-width: 575px) {
    .container {
        padding: 4px;
    }
    
    .filter-container {
        grid-template-columns: 1fr;
    }
    
    .meal-times-grid {
        grid-template-columns: 1fr;
    }
    
    .detail-meta {
        grid-template-columns: 1fr;
    }
    
    .detail-actions {
        flex-direction: column;
    }
    
    .detail-actions .btn {
        width: 100%;
    }
}

/* Image Upload and Preview Styles */
.file-input {
    width: 100%;
    padding: 10px;
    border: 2px dashed #e9ecef;
    border-radius: 5px;
    background-color: #f8f9fa;
    cursor: pointer;
    transition: all 0.3s;
}

.file-input:hover {
    border-color: #667eea;
    background-color: #f0f2ff;
}

.image-preview-container {
    display: flex;
    flex-wrap: wrap;
    gap: 1rem;
    margin-top: 1rem;
}

.image-preview {
    position: relative;
    width: 100px;
    height: 100px;
    border-radius: 8px;
    overflow: hidden;
    border: 2px solid #e9ecef;
    background-color: #f8f9fa;
}

.image-preview img {
    width: 100%;
    height: 100%;
    object-fit: cover;
}

.image-preview .remove-image {
    position: absolute;
    top: 5px;
    right: 5px;
    background: rgba(220, 53, 69, 0.9);
    color: white;
    border: none;
    border-radius: 50%;
    width: 24px;
    height: 24px;
    cursor: pointer;
    display: flex;
    align-items: center;
    justify-content: center;
    font-size: 12px;
    transition: all 0.3s;
}

.image-preview .remove-image:hover {
    background: #dc3545;
    transform: scale(1.1);
}

/* Recipe Card Image Styles */
.recipe-card-image {
    width: 100%;
    height: 150px;
    object-fit: cover;
    border-radius: 8px 8px 0 0;
}

.recipe-card.with-image .recipe-card-header {
    padding-top: 0;
}

.recipe-card-content {
    padding: 1rem;
}

/* Recipe Detail Image Gallery */
.recipe-image-gallery {
    display: flex;
    flex-wrap: wrap;
    gap: 1rem;
    margin: 1rem 0;
}

.recipe-image-item {
    width: 200px;
    height: 150px;
    border-radius: 8px;
    overflow: hidden;
    border: 2px solid #e9ecef;
    cursor: pointer;
    transition: all 0.3s;
}

.recipe-image-item:hover {
    border-color: #667eea;
    transform: scale(1.02);
}

.recipe-image-item img {
    width: 100%;
    height: 100%;
    object-fit: cover;
}

/* Image lightbox */
.image-lightbox {
    display: none;
    position: fixed;
    z-index: 2000;
    left: 0;
    top: 0;
    width: 100%;
    height: 100%;
    background-color: rgba(0, 0, 0, 0.9);
    animation: fadeIn 0.3s;
}

.lightbox-content {
    position: absolute;
    top: 50%;
    left: 50%;
    transform: translate(-50%, -50%);
    max-width: 95vw;
    max-height: 95vh;
    width: auto;
    height: auto;
}

.lightbox-content img {
    width: 100%;
    height: auto;
    border-radius: 8px;
    max-width: 100%;
    max-height: 95vh;
    object-fit: contain;
}

.lightbox-close {
    position: absolute;
    top: 20px;
    right: 30px;
    color: white;
    font-size: 30px;
    font-weight: bold;
    cursor: pointer;
    background: none;
    border: none;
    padding: 10px;
    min-width: 44px;
    min-height: 44px;
    display: flex;
    align-items: center;
    justify-content: center;
}

.lightbox-close:hover {
    opacity: 0.7;
}

<<<<<<< HEAD
/* Import Modal Styles */
.import-form {
    background: linear-gradient(135deg, #f8f9ff 0%, #ffffff 100%);
    border-radius: 16px;
    padding: 2rem;
    box-shadow: 0 20px 40px rgba(0, 0, 0, 0.1);
}

.import-form .form-group {
    margin-bottom: 1.5rem;
}

.import-form label {
    font-weight: 600;
    color: #2c3e50;
    margin-bottom: 0.5rem;
    display: block;
    font-size: 0.95rem;
}

.import-form input[type="url"],
.import-form input[type="text"] {
    width: 100%;
    padding: 0.875rem 1rem;
    border: 2px solid #e1e8ed;
    border-radius: 12px;
    font-size: 0.95rem;
    transition: all 0.3s ease;
    background: #ffffff;
    box-shadow: 0 2px 8px rgba(0, 0, 0, 0.05);
}

.import-form input[type="url"]:focus,
.import-form input[type="text"]:focus {
    border-color: #667eea;
    outline: none;
    box-shadow: 0 0 0 3px rgba(102, 126, 234, 0.1);
    transform: translateY(-1px);
}

.import-form .help-text {
    color: #6c757d;
    font-size: 0.825rem;
    margin-top: 0.5rem;
    display: block;
    line-height: 1.4;
}

.import-progress {
    background: linear-gradient(135deg, #667eea 0%, #764ba2 100%);
    color: white;
    border-radius: 16px;
    padding: 2rem;
    margin: 1.5rem 0;
    text-align: center;
    box-shadow: 0 8px 32px rgba(102, 126, 234, 0.3);
}

.progress-bar {
    width: 100%;
    height: 6px;
    background: rgba(255, 255, 255, 0.2);
    border-radius: 3px;
    overflow: hidden;
    margin-bottom: 1rem;
    position: relative;
}

.progress-fill {
    height: 100%;
    background: linear-gradient(90deg, #00d2ff, #3a7bd5);
    border-radius: 3px;
    width: 0%;
    transition: width 0.3s ease;
    animation: progress-animation 2s infinite;
    box-shadow: 0 0 10px rgba(0, 210, 255, 0.5);
}

@keyframes progress-animation {
    0% { width: 0%; }
    50% { width: 70%; }
    100% { width: 100%; }
}

.progress-text {
    color: white;
    font-weight: 500;
    text-align: center;
    margin: 0;
    font-size: 1rem;
}

.import-result {
    border-radius: 16px;
    padding: 2rem;
    margin: 1.5rem 0;
    box-shadow: 0 8px 32px rgba(0, 0, 0, 0.1);
    border: none;
}

.import-result.success {
    background: linear-gradient(135deg, #d4edda 0%, #c3e6cb 100%);
    color: #155724;
}

.import-result.error {
    background: linear-gradient(135deg, #f8d7da 0%, #f5c6cb 100%);
    color: #721c24;
}

.import-result h4 {
    margin-bottom: 1rem;
    font-size: 1.2rem;
    font-weight: 600;
    display: flex;
    align-items: center;
    gap: 0.5rem;
}

.import-result h4 i {
    font-size: 1.4rem;
}

.import-result p {
    margin: 0.5rem 0;
    line-height: 1.5;
}

.import-result .recipe-preview {
    background: white;
    border: none;
    border-radius: 12px;
    padding: 1.5rem;
    margin-top: 1.5rem;
    box-shadow: 0 4px 16px rgba(0, 0, 0, 0.1);
}

.import-result .recipe-preview h5 {
    margin-bottom: 1rem;
    color: #2c3e50;
    font-size: 1.1rem;
    font-weight: 600;
}

.import-result .recipe-preview .recipe-meta {
    display: flex;
    gap: 1.5rem;
    font-size: 0.875rem;
    color: #6c757d;
    margin-bottom: 1rem;
    flex-wrap: wrap;
}

.import-result .recipe-preview .recipe-meta span {
    display: flex;
    align-items: center;
    gap: 0.25rem;
}

.import-result .recipe-preview .recipe-tags {
    display: flex;
    flex-wrap: wrap;
    gap: 0.5rem;
}

.import-result .recipe-preview .tag {
    background: linear-gradient(135deg, #667eea, #764ba2);
    color: white;
    padding: 0.375rem 0.75rem;
    border-radius: 20px;
    font-size: 0.75rem;
    font-weight: 500;
    box-shadow: 0 2px 8px rgba(102, 126, 234, 0.3);
}

.form-actions {
    display: flex;
    gap: 1rem;
    justify-content: flex-end;
    margin-top: 2rem;
    padding-top: 1.5rem;
    border-top: 1px solid #e1e8ed;
}

.form-actions .btn {
    padding: 0.875rem 1.5rem;
    border-radius: 12px;
    font-weight: 600;
    transition: all 0.3s ease;
    display: flex;
    align-items: center;
    gap: 0.5rem;
    min-width: 140px;
    justify-content: center;
}

.form-actions .btn:hover {
    transform: translateY(-2px);
    box-shadow: 0 8px 24px rgba(0, 0, 0, 0.2);
}

.btn-success {
    background: linear-gradient(135deg, #28a745, #20c997);
    border: none;
    color: white;
}

.btn-success:hover {
    background: linear-gradient(135deg, #218838, #1e7e34);
}

.btn-secondary {
    background: #6c757d;
    border: none;
    color: white;
}

.btn-secondary:hover {
    background: #5a6268;
=======
/* Mobile-specific lightbox improvements */
@media (max-width: 768px) {
    .lightbox-content {
        max-width: 100vw;
        max-height: 100vh;
        width: 100vw;
        height: 100vh;
        top: 0;
        left: 0;
        transform: none;
        display: flex;
        align-items: center;
        justify-content: center;
        padding: 20px;
        box-sizing: border-box;
    }
    
    .lightbox-content img {
        max-width: 100%;
        max-height: 100%;
        width: auto;
        height: auto;
        object-fit: contain;
        border-radius: 8px;
    }
    
    .lightbox-close {
        position: fixed;
        top: 20px;
        right: 20px;
        z-index: 2001;
        background: rgba(0, 0, 0, 0.5);
        border-radius: 50%;
        font-size: 24px;
        min-width: 48px;
        min-height: 48px;
    }
>>>>>>> df64d7e8
}<|MERGE_RESOLUTION|>--- conflicted
+++ resolved
@@ -1260,7 +1260,6 @@
     opacity: 0.7;
 }
 
-<<<<<<< HEAD
 /* Import Modal Styles */
 .import-form {
     background: linear-gradient(135deg, #f8f9ff 0%, #ffffff 100%);
@@ -1480,7 +1479,6 @@
 
 .btn-secondary:hover {
     background: #5a6268;
-=======
 /* Mobile-specific lightbox improvements */
 @media (max-width: 768px) {
     .lightbox-content {
@@ -1518,5 +1516,4 @@
         min-width: 48px;
         min-height: 48px;
     }
->>>>>>> df64d7e8
 }