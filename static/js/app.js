class RecipeManager {
    constructor() {
        this.recipes = [];
        this.tags = [];
        this.currentRecipe = null;
        this.editingRecipe = null;
        this.uploadedImages = []; // Track uploaded image URLs
        
        this.init();
    }

    init() {
        this.bindEvents();
        this.loadRecipes();
        this.loadTags();
        this.loadMealTimes();
    }

    bindEvents() {
        // Helper function to safely add event listeners
        const safeAddEventListener = (elementId, event, handler) => {
            const element = document.getElementById(elementId);
            if (element) {
                element.addEventListener(event, handler);
            } else {
                console.warn(`Element with ID '${elementId}' not found. Skipping event binding.`);
            }
        };

        // Modal controls
        safeAddEventListener('addRecipeBtn', 'click', () => this.showAddModal());
        safeAddEventListener('closeModal', 'click', () => this.closeModal());
        safeAddEventListener('closeDetailModal', 'click', () => this.closeDetailModal());
        safeAddEventListener('cancelBtn', 'click', () => this.closeModal());

        // Form submission
        safeAddEventListener('recipeForm', 'submit', (e) => this.handleSubmit(e));

        // Search and filters
        safeAddEventListener('searchBtn', 'click', () => this.searchRecipes());
        safeAddEventListener('searchInput', 'keypress', (e) => {
            if (e.key === 'Enter') this.searchRecipes();
        });
        safeAddEventListener('difficultyFilter', 'change', () => this.searchRecipes());
        safeAddEventListener('tagFilter', 'change', () => this.searchRecipes());
<<<<<<< HEAD
        safeAddEventListener('mealTimeFilter', 'change', () => this.searchRecipes());
        safeAddEventListener('clearFiltersBtn', 'click', () => this.clearFilters());
=======
>>>>>>> f6fd20e5

        // Dynamic form elements
        safeAddEventListener('addIngredient', 'click', () => this.addIngredientRow());
        safeAddEventListener('addInstruction', 'click', () => this.addInstructionRow());

        // Recipe detail actions
        safeAddEventListener('editRecipeBtn', 'click', () => this.editCurrentRecipe());
        safeAddEventListener('deleteRecipeBtn', 'click', () => this.deleteCurrentRecipe());

        // Image upload
        safeAddEventListener('imageUpload', 'change', (e) => this.handleImageUpload(e));

        // Close modals on outside click
        window.addEventListener('click', (e) => {
            if (e.target.classList.contains('modal')) {
                this.closeModal();
                this.closeDetailModal();
            }
        });
    }

    async loadRecipes() {
        try {
            this.showLoading(true);
            const response = await fetch('/api/recipes/');
            
            // Check if response is ok (status 200-299)
            if (!response.ok) {
                const errorData = await response.json();
                throw new Error(errorData.detail || `Server error: ${response.status}`);
            }
            
            this.recipes = await response.json();
            
            // Ensure recipes is an array
            if (!Array.isArray(this.recipes)) {
                throw new Error('Invalid response format: expected array of recipes');
            }
            
            this.renderRecipes();
        } catch (error) {
            console.error('Error loading recipes:', error);
            this.showError(`Failed to load recipes: ${error.message}`);
            // Set recipes to empty array to prevent further errors
            this.recipes = [];
            this.renderRecipes();
        } finally {
            this.showLoading(false);
        }
    }

    async loadTags() {
        try {
            const response = await fetch('/api/recipes/tags/all');
            this.tags = await response.json();
            this.renderTagFilter();
        } catch (error) {
            console.error('Error loading tags:', error);
        }
    }

    async loadMealTimes() {
        try {
            const response = await fetch('/api/recipes/meal-times/all');
            this.mealTimes = await response.json();
            this.renderMealTimeFilter();
        } catch (error) {
            console.error('Error loading meal times:', error);
        }
    }

    async searchRecipes() {
        try {
            this.showLoading(true);
            
            const searchElement = document.getElementById('searchInput');
            const difficultyElement = document.getElementById('difficultyFilter');
            const tagElement = document.getElementById('tagFilter');
<<<<<<< HEAD
            const mealTimeElement = document.getElementById('mealTimeFilter');
=======
>>>>>>> f6fd20e5
            
            const search = searchElement ? searchElement.value : '';
            const difficulty = difficultyElement ? difficultyElement.value : '';
            const tag = tagElement ? tagElement.value : '';
<<<<<<< HEAD
            const mealTimes = mealTimeElement ? Array.from(mealTimeElement.selectedOptions).map(option => option.value).filter(v => v) : [];
=======
>>>>>>> f6fd20e5
            
            const params = new URLSearchParams();
            if (search) params.append('search', search);
            if (difficulty) params.append('difficulty', difficulty);
            if (tag) params.append('tags', tag);
            if (mealTimes.length > 0) params.append('meal_times', mealTimes.join(','));
            
            const response = await fetch(`/api/recipes/?${params}`);
            
            // Check if response is ok (status 200-299)
            if (!response.ok) {
                const errorData = await response.json();
                throw new Error(errorData.detail || `Server error: ${response.status}`);
            }
            
            this.recipes = await response.json();
            
            // Ensure recipes is an array
            if (!Array.isArray(this.recipes)) {
                throw new Error('Invalid response format: expected array of recipes');
            }
            
            this.renderRecipes();
        } catch (error) {
            console.error('Error searching recipes:', error);
            this.showError(`Search failed: ${error.message}`);
            // Set recipes to empty array to prevent further errors
            this.recipes = [];
            this.renderRecipes();
        } finally {
            this.showLoading(false);
        }
    }

    renderRecipes() {
        const container = document.getElementById('recipesContainer');
        const noResults = document.getElementById('noResults');
        
        if (!container) {
            console.warn('recipesContainer element not found. Cannot render recipes.');
            return;
        }
        
        if (this.recipes.length === 0) {
            container.innerHTML = '';
            if (noResults) {
                noResults.style.display = 'block';
            }
            return;
        }
        
        if (noResults) {
            noResults.style.display = 'none';
        }
        container.innerHTML = this.recipes.map(recipe => this.renderRecipeCard(recipe)).join('');
        
        // Bind click events to recipe cards
        container.querySelectorAll('.recipe-card').forEach((card, index) => {
            card.addEventListener('click', () => this.showRecipeDetail(this.recipes[index]));
        });
    }

    renderRecipeCard(recipe) {
        const totalTime = (recipe.prep_time || 0) + (recipe.cook_time || 0);
        const timeDisplay = totalTime > 0 ? `${totalTime} min` : '';
        const hasImage = recipe.images && recipe.images.length > 0;
        
        return `
            <div class="recipe-card ${hasImage ? 'with-image' : ''}">
                ${hasImage ? `<img src="${recipe.images[0]}" alt="${this.escapeHtml(recipe.title)}" class="recipe-card-image" />` : ''}
                <div class="recipe-card-content">
                    <div class="recipe-card-header">
                        <h3 class="recipe-card-title">${this.escapeHtml(recipe.title)}</h3>
                        ${recipe.description ? `<p class="recipe-card-description">${this.escapeHtml(recipe.description)}</p>` : ''}
                    </div>
                    <div class="recipe-card-body">
                        <div class="recipe-meta">
                            ${timeDisplay ? `<div class="recipe-meta-item"><i class="fas fa-clock"></i> ${timeDisplay}</div>` : ''}
                            ${recipe.servings ? `<div class="recipe-meta-item"><i class="fas fa-users"></i> ${recipe.servings} servings</div>` : ''}
                            ${recipe.difficulty ? `<div class="recipe-meta-item"><i class="fas fa-signal"></i> ${this.capitalize(recipe.difficulty)}</div>` : ''}
                        </div>
                        ${recipe.tags && recipe.tags.length > 0 ? `
                            <div class="recipe-tags">
                                ${recipe.tags.map(tag => `<span class="tag">${this.escapeHtml(tag)}</span>`).join('')}
                            </div>
                        ` : ''}
<<<<<<< HEAD
                        ${recipe.meal_times && recipe.meal_times.length > 0 ? `
                            <div class="recipe-meal-times">
                                ${recipe.meal_times.map(mealTime => `<span class="tag meal-time-tag">${this.escapeHtml(this.capitalize(mealTime))}</span>`).join('')}
                            </div>
                        ` : ''}
=======
>>>>>>> f6fd20e5
                        ${recipe.source && recipe.source.url ? `
                            <div class="recipe-source">
                                <i class="fas fa-link"></i> 
                                <a href="${recipe.source.url}" target="_blank" class="source-link" onclick="event.stopPropagation()">
                                    ${recipe.source.name || recipe.source.type || 'Source'}
                                </a>
                            </div>
                        ` : ''}
                    </div>
                </div>
            </div>
        `;
    }

    renderTagFilter() {
        const tagFilter = document.getElementById('tagFilter');
        if (tagFilter) {
            tagFilter.innerHTML = '<option value="">All Tags</option>' + 
                this.tags.map(tag => `<option value="${this.escapeHtml(tag)}">${this.escapeHtml(tag)}</option>`).join('');
        } else {
            console.warn('tagFilter element not found. Cannot render tag filter options.');
        }
<<<<<<< HEAD
    }

    renderMealTimeFilter() {
        const mealTimeFilter = document.getElementById('mealTimeFilter');
        const allMealTimes = ['breakfast', 'lunch', 'dinner', 'snack', 'brunch', 'dessert'];
        if (mealTimeFilter) {
            mealTimeFilter.innerHTML = allMealTimes.map(mealTime => 
                `<option value="${mealTime}">${mealTime.charAt(0).toUpperCase() + mealTime.slice(1)}</option>`
            ).join('');
        } else {
            console.warn('mealTimeFilter element not found. Cannot render meal time filter options.');
        }
    }

    clearFilters() {
        // Clear search input
        const searchInput = document.getElementById('searchInput');
        if (searchInput) searchInput.value = '';
        
        // Reset difficulty filter
        const difficultyFilter = document.getElementById('difficultyFilter');
        if (difficultyFilter) difficultyFilter.value = '';
        
        // Reset tag filter
        const tagFilter = document.getElementById('tagFilter');
        if (tagFilter) tagFilter.value = '';
        
        // Reset meal time filter (multiselect)
        const mealTimeFilter = document.getElementById('mealTimeFilter');
        if (mealTimeFilter) {
            Array.from(mealTimeFilter.options).forEach(option => {
                option.selected = false;
            });
        }
        
        // Reload all recipes
        this.loadRecipes();
=======
>>>>>>> f6fd20e5
    }

    showRecipeDetail(recipe) {
        this.currentRecipe = recipe;
        const modal = document.getElementById('recipeDetailModal');
        const title = document.getElementById('detailTitle');
        const content = document.getElementById('recipeDetailContent');
        
        if (!modal || !title || !content) {
            console.warn('Recipe detail modal elements not found. Cannot show recipe detail.');
            return;
        }
        
        title.textContent = recipe.title;
        content.innerHTML = this.renderRecipeDetail(recipe);
        modal.style.display = 'block';
    }

    renderRecipeDetail(recipe) {
        return `
            ${recipe.description ? `<p style="margin-bottom: 2rem; font-size: 1.1rem; color: #666;">${this.escapeHtml(recipe.description)}</p>` : ''}
            
            ${recipe.images && recipe.images.length > 0 ? this.displayRecipeImages(recipe.images) : ''}
            
            <div class="detail-meta">
                ${recipe.prep_time ? `
                    <div class="detail-meta-item">
                        <span class="detail-meta-value">${recipe.prep_time}</span>
                        <span class="detail-meta-label">Prep (min)</span>
                    </div>
                ` : ''}
                ${recipe.cook_time ? `
                    <div class="detail-meta-item">
                        <span class="detail-meta-value">${recipe.cook_time}</span>
                        <span class="detail-meta-label">Cook (min)</span>
                    </div>
                ` : ''}
                ${recipe.servings ? `
                    <div class="detail-meta-item">
                        <span class="detail-meta-value">${recipe.servings}</span>
                        <span class="detail-meta-label">Servings</span>
                    </div>
                ` : ''}
                ${recipe.difficulty ? `
                    <div class="detail-meta-item">
                        <span class="detail-meta-value">${this.capitalize(recipe.difficulty)}</span>
                        <span class="detail-meta-label">Difficulty</span>
                    </div>
                ` : ''}
            </div>

            ${recipe.ingredients && recipe.ingredients.length > 0 ? `
                <div class="detail-section">
                    <h3><i class="fas fa-list"></i> Ingredients</h3>
                    <ul class="ingredients-list">
                        ${recipe.ingredients.map(ing => `
                            <li>
                                <span class="ingredient-name">${this.escapeHtml(ing.name)}</span>
                                <span class="ingredient-amount">${this.escapeHtml(ing.amount)}${ing.unit ? ` ${this.escapeHtml(ing.unit)}` : ''}</span>
                            </li>
                        `).join('')}
                    </ul>
                </div>
            ` : ''}

            ${recipe.instructions && recipe.instructions.length > 0 ? `
                <div class="detail-section">
                    <h3><i class="fas fa-tasks"></i> Instructions</h3>
                    <ol class="instructions-list">
                        ${recipe.instructions.map(inst => `<li>${this.escapeHtml(inst)}</li>`).join('')}
                    </ol>
                </div>
            ` : ''}

            ${recipe.tags && recipe.tags.length > 0 ? `
                <div class="detail-section">
                    <h3><i class="fas fa-tags"></i> Tags</h3>
                    <div class="detail-tags">
                        ${recipe.tags.map(tag => `<span class="tag">${this.escapeHtml(tag)}</span>`).join('')}
                    </div>
                </div>
            ` : ''}

            ${recipe.meal_times && recipe.meal_times.length > 0 ? `
                <div class="detail-section">
                    <h3><i class="fas fa-clock"></i> Meal Times</h3>
                    <div class="detail-tags">
                        ${recipe.meal_times.map(mealTime => `<span class="tag meal-time-tag">${this.escapeHtml(this.capitalize(mealTime))}</span>`).join('')}
                    </div>
                </div>
            ` : ''}

            ${recipe.source && (recipe.source.url || recipe.source.name) ? `
                <div class="detail-section">
                    <h3><i class="fas fa-link"></i> Source</h3>
                    <p>
                        ${recipe.source.name ? this.escapeHtml(recipe.source.name) : this.capitalize(recipe.source.type || 'Unknown')}
                        ${recipe.source.url ? `<br><a href="${recipe.source.url}" target="_blank" class="source-link">${recipe.source.url}</a>` : ''}
                    </p>
                </div>
            ` : ''}
        `;
    }

    showAddModal() {
        this.editingRecipe = null;
        this.resetForm();
        document.getElementById('modalTitle').textContent = 'Add New Recipe';
        document.getElementById('recipeModal').style.display = 'block';
    }

    editCurrentRecipe() {
        if (!this.currentRecipe) return;
        
        this.editingRecipe = this.currentRecipe;
        this.populateForm(this.currentRecipe);
        document.getElementById('modalTitle').textContent = 'Edit Recipe';
        document.getElementById('recipeDetailModal').style.display = 'none';
        document.getElementById('recipeModal').style.display = 'block';
    }

    async deleteCurrentRecipe() {
        if (!this.currentRecipe) return;
        
        if (!confirm('Are you sure you want to delete this recipe?')) return;
        
        try {
            const response = await fetch(`/api/recipes/${this.currentRecipe.id}`, {
                method: 'DELETE'
            });
            
            if (response.ok) {
                this.closeDetailModal();
                this.loadRecipes();
                this.loadTags();
                this.showSuccess('Recipe deleted successfully!');
            } else {
                throw new Error('Failed to delete recipe');
            }
        } catch (error) {
            console.error('Error deleting recipe:', error);
            this.showError('Failed to delete recipe');
        }
    }

    async handleSubmit(e) {
        e.preventDefault();
        
        try {
            const formData = new FormData(e.target);
            const recipeData = this.formDataToRecipe(formData);
            
            const url = this.editingRecipe ? `/api/recipes/${this.editingRecipe.id}` : '/api/recipes/';
            const method = this.editingRecipe ? 'PUT' : 'POST';
            
            const response = await fetch(url, {
                method,
                headers: {
                    'Content-Type': 'application/json'
                },
                body: JSON.stringify(recipeData)
            });
            
            if (response.ok) {
                this.closeModal();
                this.loadRecipes();
                this.loadTags();
                this.loadMealTimes();
                this.showSuccess(this.editingRecipe ? 'Recipe updated successfully!' : 'Recipe created successfully!');
            } else {
                const error = await response.json();
                throw new Error(error.detail || 'Failed to save recipe');
            }
        } catch (error) {
            console.error('Error saving recipe:', error);
            this.showError(error.message || 'Failed to save recipe');
        }
    }

    formDataToRecipe(formData) {
        const recipe = {};
        
        // Basic fields
        recipe.title = formData.get('title');
        recipe.description = formData.get('description') || null;
        recipe.prep_time = formData.get('prep_time') ? parseInt(formData.get('prep_time')) : null;
        recipe.cook_time = formData.get('cook_time') ? parseInt(formData.get('cook_time')) : null;
        recipe.servings = formData.get('servings') ? parseInt(formData.get('servings')) : null;
        recipe.difficulty = formData.get('difficulty') || null;
        
        // Tags
        const tagsStr = formData.get('tags');
        recipe.tags = tagsStr ? tagsStr.split(',').map(tag => tag.trim()).filter(tag => tag) : [];
        
        // Meal times
        const mealTimeCheckboxes = document.querySelectorAll('.meal-time-checkbox:checked');
        recipe.meal_times = Array.from(mealTimeCheckboxes).map(checkbox => checkbox.value);
        
        // Source
        recipe.source = {
            type: formData.get('source_type') || 'manual',
            url: formData.get('source_url') || null,
            name: formData.get('source_name') || null
        };
        
        // Ingredients
        recipe.ingredients = this.getIngredientsFromForm();
        
        // Instructions
        recipe.instructions = this.getInstructionsFromForm();
        
        // Images
        recipe.images = this.uploadedImages || [];
        
        return recipe;
    }

    getIngredientsFromForm() {
        const ingredients = [];
        const rows = document.querySelectorAll('#ingredientsContainer .ingredient-row');
        
        rows.forEach(row => {
            const name = row.querySelector('.ingredient-name').value.trim();
            const amount = row.querySelector('.ingredient-amount').value.trim();
            const unit = row.querySelector('.ingredient-unit').value.trim();
            
            if (name && amount) {
                ingredients.push({
                    name,
                    amount,
                    unit: unit || null
                });
            }
        });
        
        return ingredients;
    }

    getInstructionsFromForm() {
        const instructions = [];
        const rows = document.querySelectorAll('#instructionsContainer .instruction-row');
        
        rows.forEach(row => {
            const text = row.querySelector('.instruction-text').value.trim();
            if (text) {
                instructions.push(text);
            }
        });
        
        return instructions;
    }

    populateForm(recipe) {
        // Basic fields
        document.getElementById('title').value = recipe.title || '';
        document.getElementById('description').value = recipe.description || '';
        document.getElementById('prepTime').value = recipe.prep_time || '';
        document.getElementById('cookTime').value = recipe.cook_time || '';
        document.getElementById('servings').value = recipe.servings || '';
        document.getElementById('difficulty').value = recipe.difficulty || '';
        document.getElementById('tags').value = (recipe.tags || []).join(', ');
        
        // Meal times - check the appropriate checkboxes
        const mealTimeCheckboxes = document.querySelectorAll('.meal-time-checkbox');
        mealTimeCheckboxes.forEach(checkbox => {
            checkbox.checked = (recipe.meal_times || []).includes(checkbox.value);
        });
        
        // Source
        document.getElementById('sourceType').value = recipe.source?.type || 'manual';
        document.getElementById('sourceUrl').value = recipe.source?.url || '';
        document.getElementById('sourceName').value = recipe.source?.name || '';
        
        // Ingredients
        this.populateIngredients(recipe.ingredients || []);
        
        // Instructions
        this.populateInstructions(recipe.instructions || []);
        
        // Images
        this.populateImages(recipe.images || []);
    }

    populateIngredients(ingredients) {
        const container = document.getElementById('ingredientsContainer');
        container.innerHTML = '';
        
        if (ingredients.length === 0) {
            this.addIngredientRow();
        } else {
            ingredients.forEach(ing => {
                this.addIngredientRow(ing);
            });
        }
    }

    populateInstructions(instructions) {
        const container = document.getElementById('instructionsContainer');
        container.innerHTML = '';
        
        if (instructions.length === 0) {
            this.addInstructionRow();
        } else {
            instructions.forEach(inst => {
                this.addInstructionRow(inst);
            });
        }
    }

    populateImages(images) {
        // Clear existing previews and uploaded images
        this.clearImagePreviews();
        
        // Set uploaded images array
        this.uploadedImages = [...images];
        
        // Create preview elements for existing images
        const previewContainer = document.getElementById('imagePreviewContainer');
        if (previewContainer) {
            images.forEach(imageUrl => {
                this.createExistingImagePreview(imageUrl);
            });
        }
    }

    createExistingImagePreview(imageUrl) {
        const previewContainer = document.getElementById('imagePreviewContainer');
        if (!previewContainer) {
            console.warn('imagePreviewContainer not found, cannot create image preview');
            return;
        }
        
        const previewDiv = document.createElement('div');
        previewDiv.className = 'image-preview';
        previewDiv.dataset.imageUrl = imageUrl;

        const img = document.createElement('img');
        img.src = imageUrl;
        img.alt = 'Recipe image';

        const removeBtn = document.createElement('button');
        removeBtn.className = 'remove-image';
        removeBtn.innerHTML = '×';
        removeBtn.onclick = (e) => {
            e.preventDefault();
            this.removeImagePreview(previewDiv, imageUrl);
        };

        previewDiv.appendChild(img);
        previewDiv.appendChild(removeBtn);
        previewContainer.appendChild(previewDiv);
    }

    addIngredientRow(ingredient = null) {
        const container = document.getElementById('ingredientsContainer');
        const row = document.createElement('div');
        row.className = 'ingredient-row';
        row.innerHTML = `
            <input type="text" placeholder="Ingredient name" class="ingredient-name" value="${ingredient?.name || ''}">
            <input type="text" placeholder="Amount" class="ingredient-amount" value="${ingredient?.amount || ''}">
            <input type="text" placeholder="Unit (optional)" class="ingredient-unit" value="${ingredient?.unit || ''}">
            <button type="button" class="btn btn-danger remove-ingredient">
                <i class="fas fa-trash"></i>
            </button>
        `;
        
        row.querySelector('.remove-ingredient').addEventListener('click', () => {
            if (container.children.length > 1) {
                row.remove();
            }
        });
        
        container.appendChild(row);
    }

    addInstructionRow(instruction = null) {
        const container = document.getElementById('instructionsContainer');
        const row = document.createElement('div');
        row.className = 'instruction-row';
        row.innerHTML = `
            <textarea placeholder="Step ${container.children.length + 1}" class="instruction-text" rows="2">${instruction || ''}</textarea>
            <button type="button" class="btn btn-danger remove-instruction">
                <i class="fas fa-trash"></i>
            </button>
        `;
        
        row.querySelector('.remove-instruction').addEventListener('click', () => {
            if (container.children.length > 1) {
                row.remove();
                this.updateInstructionPlaceholders();
            }
        });
        
        container.appendChild(row);
    }

    updateInstructionPlaceholders() {
        const rows = document.querySelectorAll('#instructionsContainer .instruction-row');
        rows.forEach((row, index) => {
            row.querySelector('.instruction-text').placeholder = `Step ${index + 1}`;
        });
    }

    resetForm() {
        const form = document.getElementById('recipeForm');
        if (form) {
            form.reset();
        }
        
        // Reset dynamic sections
        const ingredientsContainer = document.getElementById('ingredientsContainer');
        const instructionsContainer = document.getElementById('instructionsContainer');
        
        if (ingredientsContainer) {
            ingredientsContainer.innerHTML = '';
        }
        if (instructionsContainer) {
            instructionsContainer.innerHTML = '';
        }
        
        // Clear image previews
        this.clearImagePreviews();
<<<<<<< HEAD
        
        // Reset meal time checkboxes
        const mealTimeCheckboxes = document.querySelectorAll('.meal-time-checkbox');
        mealTimeCheckboxes.forEach(checkbox => {
            checkbox.checked = false;
        });
=======
>>>>>>> f6fd20e5
        
        this.addIngredientRow();
        this.addInstructionRow();
    }

    closeModal() {
        const modal = document.getElementById('recipeModal');
        if (modal) {
            modal.style.display = 'none';
        }
    }

    closeDetailModal() {
        const modal = document.getElementById('recipeDetailModal');
        if (modal) {
            modal.style.display = 'none';
        }
        this.currentRecipe = null;
    }

    showLoading(show) {
        document.getElementById('loadingSpinner').style.display = show ? 'block' : 'none';
    }

    showSuccess(message) {
        // Simple success notification - could be enhanced with a proper toast system
        alert(message);
    }

    showError(message) {
        // Simple error notification - could be enhanced with a proper toast system
        alert('Error: ' + message);
    }

    // Image handling methods
    async handleImageUpload(event) {
        const files = Array.from(event.target.files);
        if (files.length === 0) return;

        const previewContainer = document.getElementById('imagePreviewContainer');
        
        for (const file of files) {
            // Validate file
            if (!file.type.startsWith('image/')) {
                this.showError('Please select only image files');
                continue;
            }

            // Check file size (5MB max)
            if (file.size > 5 * 1024 * 1024) {
                this.showError('Image size must be less than 5MB');
                continue;
            }

            try {
                // Upload file
                const formData = new FormData();
                formData.append('file', file);

                const response = await fetch('/api/recipes/upload-image', {
                    method: 'POST',
                    body: formData
                });

                if (!response.ok) {
                    throw new Error('Upload failed');
                }

                const result = await response.json();
                this.uploadedImages.push(result.url);

                // Create preview element
                this.createImagePreview(result.url, file);
                
            } catch (error) {
                console.error('Error uploading image:', error);
                this.showError('Failed to upload image');
            }
        }

        // Clear the file input
        event.target.value = '';
    }

    createImagePreview(imageUrl, file) {
        const previewContainer = document.getElementById('imagePreviewContainer');
        if (!previewContainer) {
            console.warn('imagePreviewContainer not found, cannot create image preview');
            return;
        }
        
        const previewDiv = document.createElement('div');
        previewDiv.className = 'image-preview';
        previewDiv.dataset.imageUrl = imageUrl;

        const img = document.createElement('img');
        img.src = imageUrl;
        img.alt = file.name;

        const removeBtn = document.createElement('button');
        removeBtn.className = 'remove-image';
        removeBtn.innerHTML = '×';
        removeBtn.onclick = (e) => {
            e.preventDefault();
            this.removeImagePreview(previewDiv, imageUrl);
        };

        previewDiv.appendChild(img);
        previewDiv.appendChild(removeBtn);
        previewContainer.appendChild(previewDiv);
    }

    removeImagePreview(previewElement, imageUrl) {
        // Remove from uploaded images array
        this.uploadedImages = this.uploadedImages.filter(url => url !== imageUrl);
        
        // Remove preview element
        previewElement.remove();
    }

    clearImagePreviews() {
        const previewContainer = document.getElementById('imagePreviewContainer');
        previewContainer.innerHTML = '';
        this.uploadedImages = [];
    }

    displayRecipeImages(images) {
        if (!images || images.length === 0) return '';
        
        return `
            <div class="recipe-image-gallery">
                ${images.map(imageUrl => `
                    <div class="recipe-image-item" onclick="window.recipeManager.showImageLightbox('${imageUrl}')">
                        <img src="${imageUrl}" alt="Recipe image" />
                    </div>
                `).join('')}
            </div>
        `;
    }

    showImageLightbox(imageUrl) {
        // Create lightbox if it doesn't exist
        let lightbox = document.getElementById('imageLightbox');
        if (!lightbox) {
            lightbox = document.createElement('div');
            lightbox.id = 'imageLightbox';
            lightbox.className = 'image-lightbox';
            lightbox.innerHTML = `
                <div class="lightbox-content">
                    <img id="lightboxImage" src="" alt="Recipe image" />
                    <button class="lightbox-close">&times;</button>
                </div>
            `;
            document.body.appendChild(lightbox);

            // Add event listeners for closing
            const closeBtn = lightbox.querySelector('.lightbox-close');
            closeBtn.addEventListener('click', () => this.closeLightbox());

            // Close on background click
            lightbox.addEventListener('click', (e) => {
                if (e.target === lightbox) {
                    this.closeLightbox();
                }
            });

            // Prevent content click from closing
            const content = lightbox.querySelector('.lightbox-content');
            content.addEventListener('click', (e) => {
                e.stopPropagation();
            });
        }

        // Show the lightbox with the image
        const lightboxImage = document.getElementById('lightboxImage');
        if (lightboxImage) {
            lightboxImage.src = imageUrl;
        }
        lightbox.style.display = 'block';

        // Add ESC key listener
        this.addLightboxKeyListener();
    }

    closeLightbox() {
        const lightbox = document.getElementById('imageLightbox');
        if (lightbox) {
            lightbox.style.display = 'none';
        }
        this.removeLightboxKeyListener();
    }

    addLightboxKeyListener() {
        this.lightboxKeyHandler = (e) => {
            if (e.key === 'Escape') {
                this.closeLightbox();
            }
        };
        document.addEventListener('keydown', this.lightboxKeyHandler);
    }

    removeLightboxKeyListener() {
        if (this.lightboxKeyHandler) {
            document.removeEventListener('keydown', this.lightboxKeyHandler);
            this.lightboxKeyHandler = null;
        }
    }

    escapeHtml(text) {
        if (!text) return '';
        const div = document.createElement('div');
        div.textContent = text;
        return div.innerHTML;
    }

    capitalize(str) {
        if (!str) return '';
        return str.charAt(0).toUpperCase() + str.slice(1);
    }
}

// Initialize the application when the DOM is loaded
document.addEventListener('DOMContentLoaded', () => {
    window.recipeManager = new RecipeManager();
});<|MERGE_RESOLUTION|>--- conflicted
+++ resolved
@@ -43,11 +43,9 @@
         });
         safeAddEventListener('difficultyFilter', 'change', () => this.searchRecipes());
         safeAddEventListener('tagFilter', 'change', () => this.searchRecipes());
-<<<<<<< HEAD
         safeAddEventListener('mealTimeFilter', 'change', () => this.searchRecipes());
         safeAddEventListener('clearFiltersBtn', 'click', () => this.clearFilters());
-=======
->>>>>>> f6fd20e5
+
 
         // Dynamic form elements
         safeAddEventListener('addIngredient', 'click', () => this.addIngredientRow());
@@ -126,18 +124,14 @@
             const searchElement = document.getElementById('searchInput');
             const difficultyElement = document.getElementById('difficultyFilter');
             const tagElement = document.getElementById('tagFilter');
-<<<<<<< HEAD
             const mealTimeElement = document.getElementById('mealTimeFilter');
-=======
->>>>>>> f6fd20e5
+
             
             const search = searchElement ? searchElement.value : '';
             const difficulty = difficultyElement ? difficultyElement.value : '';
             const tag = tagElement ? tagElement.value : '';
-<<<<<<< HEAD
             const mealTimes = mealTimeElement ? Array.from(mealTimeElement.selectedOptions).map(option => option.value).filter(v => v) : [];
-=======
->>>>>>> f6fd20e5
+
             
             const params = new URLSearchParams();
             if (search) params.append('search', search);
@@ -224,14 +218,12 @@
                                 ${recipe.tags.map(tag => `<span class="tag">${this.escapeHtml(tag)}</span>`).join('')}
                             </div>
                         ` : ''}
-<<<<<<< HEAD
                         ${recipe.meal_times && recipe.meal_times.length > 0 ? `
                             <div class="recipe-meal-times">
                                 ${recipe.meal_times.map(mealTime => `<span class="tag meal-time-tag">${this.escapeHtml(this.capitalize(mealTime))}</span>`).join('')}
                             </div>
                         ` : ''}
-=======
->>>>>>> f6fd20e5
+
                         ${recipe.source && recipe.source.url ? `
                             <div class="recipe-source">
                                 <i class="fas fa-link"></i> 
@@ -254,7 +246,6 @@
         } else {
             console.warn('tagFilter element not found. Cannot render tag filter options.');
         }
-<<<<<<< HEAD
     }
 
     renderMealTimeFilter() {
@@ -292,8 +283,7 @@
         
         // Reload all recipes
         this.loadRecipes();
-=======
->>>>>>> f6fd20e5
+
     }
 
     showRecipeDetail(recipe) {
@@ -716,15 +706,13 @@
         
         // Clear image previews
         this.clearImagePreviews();
-<<<<<<< HEAD
-        
+
         // Reset meal time checkboxes
         const mealTimeCheckboxes = document.querySelectorAll('.meal-time-checkbox');
         mealTimeCheckboxes.forEach(checkbox => {
             checkbox.checked = false;
         });
-=======
->>>>>>> f6fd20e5
+
         
         this.addIngredientRow();
         this.addInstructionRow();
